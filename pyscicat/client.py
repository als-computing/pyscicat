--- conflicted
+++ resolved
@@ -153,7 +153,7 @@
     #         raise ScicatCommError(f"Error creating Sample {err}")
 
 
-    def upsert_dataset(self, dataset: Dataset) -> str:
+    def replace_dataset(self, dataset: Dataset) -> str:
         """
         Create a new dataset or update an existing one
         This function was renamed.
@@ -192,7 +192,7 @@
         Upload or create a new dataset
         Original name, kept for for backward compatibility
     """
-    upload_dataset = upsert_dataset
+    upload_dataset = replace_dataset
 
 
     def create_dataset(self, dataset: Dataset) -> str:
@@ -237,9 +237,7 @@
     upload_new_dataset = create_dataset
     
     
-
-
-    def upsert_raw_dataset(self, dataset: Dataset) -> str:
+    def replace_raw_dataset(self, dataset: Dataset) -> str:
         """
         Create a new raw dataset or update an existing one
         This function was renamed.
@@ -275,16 +273,15 @@
         Upload a raw dataset
         Original name, kept for for backward compatibility
     """
-    upload_raw_dataset = upsert_raw_dataset
-
-
-
-    def upsert_derived_dataset(self, dataset: Dataset) -> str:
+    upload_raw_dataset = replace_raw_dataset
+
+
+    def replace_derived_dataset(self, dataset: Dataset) -> str:
         """
         Create a new derived dataset or update an existing one
         This function was renamed.
         It is still accessible with the original name for backward compatibility
-        The original name was upsert_derived_dataset
+        The original name was upload_derived_dataset
 
         Parameters
         ----------
@@ -312,37 +309,27 @@
         logger.info(f"new dataset created {new_pid}")
         return new_pid
 
-<<<<<<< HEAD
     """
         Upload a derived dataset
         Original name, kept for for backward compatibility
     """
-    upload_derived_dataset = upsert_derived_dataset
-
-
-    def create_dataset_datablock(self, datablock: Datablock, datasetType: str = "RawDatasets"):
-        """
-        Create a new datablock for a dataset.
-        The dataset can be both Raw or Derived.
-        It is still accessible with the original name for backward compatibility
-        The original name was upload_datablock
-=======
+    upload_derived_dataset = replace_derived_dataset
+
+
     def upsert_raw_dataset(self, dataset: Dataset, filter_fields) -> str:
-        """Upsert a raw dataset
+        """
+        Upsert a raw dataset
 
         Parameters
         ----------
         dataset : Dataset
             Dataset to load
-
         filter_fields
             Filters to locate where to upsert dataset
-
         Returns
         -------
         str
             pid (or unique identifier) of the dataset
-
         Raises
         ------
         ScicatCommError
@@ -361,22 +348,21 @@
         logger.info(f"dataset upserted {new_pid}")
         return new_pid
 
+
     def upsert_derived_dataset(self, dataset: Dataset, filter_fields) -> str:
-        """Upsert a derived dataset
+        """
+        Upsert a derived dataset
 
         Parameters
         ----------
         dataset : Dataset
             Dataset to upsert
-
         filter_fields
             Filters to locate where to upsert dataset
-
         Returns
         -------
         str
             pid (or unique identifier) of the dataset
-
         Raises
         ------
         ScicatCommError
@@ -396,9 +382,13 @@
         logger.info(f"dataset upserted {new_pid}")
         return new_pid
 
-    def upload_datablock(self, datablock: Datablock, datasetType: str = "RawDatasets"):
-        """Upload a Datablock
->>>>>>> c1e53693
+
+    def create_dataset_datablock(self, datablock: Datablock, datasetType: str = "RawDatasets"):
+        """
+        Create a new datablock for a dataset.
+        The dataset can be both Raw or Derived.
+        It is still accessible with the original name for backward compatibility
+        The original name was upload_datablock
 
         Parameters
         ----------
@@ -433,7 +423,6 @@
     upload_datablock = create_dataset_datablock
 
 
- 
     def create_dataset_origdatablock(self, origdatablock: OrigDatablock) -> dict:
         """
         Create a new SciCat Dataset OrigDatablock
